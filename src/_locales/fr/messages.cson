extensionName:
	message: 'Multithreaded Download Manager'
extensionDescription:
	message: 'Gestionnaire de téléchargements avec support multi-processus.'
pause:
	message: 'Pause'
stop:
	message: 'Stopper'
start:
	message: 'Démarrer'
openFileButton:
	message: 'Ouvrir le fichier \nShift: Ouvrir le dossier conteneur'
edit:
	message: 'Editer'
copyLinkButton:
	message: 'Copier le lien de téléchargement \nShift: Ouvrir la page référente'
deleted:
	message: 'Supprimer'
removeButton:
	message: 'Supprimer \nShift: Supprimer le fichier'
preallocating:
	message: 'Préallouer'
emptyTasks:
	message: "Il n'y a pas de tâche de téléchargement."
noStorageAccess:
	message: "Impossibilité d'accéder au stockage interne."
createDownload:
	message: 'Créer une tâche de téléchargement'
importDownload:
	message: 'Importer des tâches à partir de la liste de téléchargement intégrée'
options:
	message: 'Options'
openInNewTab:
	message: 'Ouvrir dans un nouvel onglet'
openInNewWindow:
	message: 'Ouvrir dans une nouvelle fenêtre'
editURL:
	message: 'Téléchargement:'
editURLWarning:
	message: "Attention: Changer l'emplacement des téléchargements endommagera ses fichiers"
editFilename:
	message: 'Nom de fichier:'
editReferrer:
	message: 'Page de référence:'
maxThreads:
	message: 'Processus de téléchargements:'
minChunkSize:
	message: 'Taille minimale:'
maxRetries:
	message: 'Nombre de tentatives maximums:'
OK:
	message: 'OK'
cancel:
	message: 'Annuler'
download:
	message: 'Télécharger'
continueInBrowser:
	message: 'Continuee dans le navigateur'
browserDownloadError:
	message: "Echec de l'enregistrement du fichier: ($1)"
browserDownloadErased:
	message: "L'enregistrement du fichier a été annulée"
threadStopped:
	message: "Le fil de téléchargement s'est arrêté de manière inattendue"
unsuccessfulResponse:
	message: 'Erreure du serveur: ($1 $2)'
rangesNotSupported:
	message: 'Le serveur ne supporte pas les téléchargements multi-processus ($1)'
networkError:
	message: 'Erreur du réseau'
unknownError:
	message: 'Erreur inconnue ($1)'
showCompleted:
	message: 'Afficher les téléchargés terminés'
removeAfterImport:
	message: "Supprimer les éléments originaux après importation"
downloadWith:
	message: 'Télécharger avec $1'
unsupportedURL:
	message: 'Adresse de téléchargement non-supportée: $1'
confirmPauseIsStop:
	message: 'Ce téléchargement ne peut pas reprendre. Annuler ?'
confirmDeleteFile:
	message: 'Effacer le fichier téléchargé?'
confirmRemove:
	message: 'Effacer le fichier actuellement non-terminé?'
general:
	message: 'Général'
saveFileTo:
	message: 'Enregistrer les fichiers sous:'
downloadFolder:
	message: 'Un fichier de téléchargement'
alwaysAsk:
	message: 'Toujours demander'
skipFirstSavingAttempt:
	message: "La première tentative d'enregistrement était problématique et devrait être sautée"
workaroundBlankPopup:
	message: "Corriger le problème avec les fenêtres d'extension vierges"
readMore:
	message: 'Plus d\'information'
interface:
	message: 'Interface'
iconColor:
	message: 'Icône:'
systemDefaultAfterRestart:
	message: 'Icône Par défaut (Relancer pour appliquer la modification)'
dark:
	message: 'Noir'
darker:
	message: 'Plus fonçé'
black:
	message: 'Noir'
light:
	message: 'Lumineux'
lighter:
	message: 'Plus lumineux'
white:
	message: 'Blanc'
altIcon1:
	message: 'Flêche à fond bleu marine'
altIcon2:
	message: "Flèche à fond noir entourée d'un rond vert"
altIcon3:
	message: 'Flèche à fond bleu fonçé'
altIcon4:
	message: 'Flèche blanche à fond carré vert'
showOnBadge:
	message: "Afficher sur l'icône de l'extension:"
badgeTypeNone:
	message: 'Aucun élément'
badgeTypeNumber:
	message: 'Nombre de téléchargements en cours'
hideBadgeZero:
	message: "Masquer le numéro sur l'icône après que toutes les tâches ait été complétées"
addContextMenuToLink:
	message: 'Ajouter un menu contextuel aux liens'
windowPosition:
	message: "Position de la fenêtre d'extension:"
systemDefault:
	message: "Réglage par défaut de l'extension"
parentCenter:
	message: 'Centrer la fenêtre'
rememberLast:
	message: 'Se rappeler de la dernière valeur'
windowSize:
	message: "Taille de la fenêtre de l'extension:"
newTaskAtTop:
	message: 'Afficher les nouvelles tâches en haut'
removeCompletedTasksOnStart:
	message: 'Supprimer les tâches terminées au démarrage du navigateur'
showOptionsInDedicatedTab:
	message: 'Afficher la page des paramètres dans un onglet dédié'
monitorDownload:
	message: 'Moniteur de téléchargements'
monitorDownloadDesc:
	message: 'Lancer automatiquement le téléchargement'
monitorDownloadMinSize:
	message: 'Désactiver pour les fichiers plus petits que:'
autoCloseBlankTab:
	message: "Automatiquement fermer les téléchargements vides lors ce qu'ils sont téléchargés"
defaultNetworkOptions:
	message: 'Options de réseau par défaut'
legacyFilenameDetection:
	message: 'Détection du nom de fichier pour sites approuvés'
legacyFilenameEncoding:
	message: 'Encodage:'
legacyFilenameDetectUTF8:
	message: 'Détecter UTF-8'
legacyFilenameDetectURLEncoded:
	message: "Détecter l'encodage du pourcentage (par exemple %20)"
legacyFilenameDetectNonStandardURLEncoded:
	message: "Détecter l'encodage du pourcentage non standard"
license3rdParty:
	message: 'Avis de copyright de tiers'
customCSSButton:
	message: 'CSS personalisé...'
customCSSDesc:
	message: "CSS personalisé pour les pages de l'extension. Celà peut complêtement changer l'interface, procéder sonc avec prudence."
save:
	message: 'Save'
byteSymbol:
<<<<<<< HEAD
	message: 'B'
useSiteHandlers:
	message: 'Activer les comportements spécifiques pour certains sites Web'
monitorLinksWithoutRange:
	message: 'Activer demande pour les liens sans support multi-processus'

=======
	message: 'o'
>>>>>>> 9c3f3623
<|MERGE_RESOLUTION|>--- conflicted
+++ resolved
@@ -1,191 +1,186 @@
-extensionName:
-	message: 'Multithreaded Download Manager'
-extensionDescription:
-	message: 'Gestionnaire de téléchargements avec support multi-processus.'
-pause:
-	message: 'Pause'
-stop:
-	message: 'Stopper'
-start:
-	message: 'Démarrer'
-openFileButton:
-	message: 'Ouvrir le fichier \nShift: Ouvrir le dossier conteneur'
-edit:
-	message: 'Editer'
-copyLinkButton:
-	message: 'Copier le lien de téléchargement \nShift: Ouvrir la page référente'
-deleted:
-	message: 'Supprimer'
-removeButton:
-	message: 'Supprimer \nShift: Supprimer le fichier'
-preallocating:
-	message: 'Préallouer'
-emptyTasks:
-	message: "Il n'y a pas de tâche de téléchargement."
-noStorageAccess:
-	message: "Impossibilité d'accéder au stockage interne."
-createDownload:
-	message: 'Créer une tâche de téléchargement'
-importDownload:
-	message: 'Importer des tâches à partir de la liste de téléchargement intégrée'
-options:
-	message: 'Options'
-openInNewTab:
-	message: 'Ouvrir dans un nouvel onglet'
-openInNewWindow:
-	message: 'Ouvrir dans une nouvelle fenêtre'
-editURL:
-	message: 'Téléchargement:'
-editURLWarning:
-	message: "Attention: Changer l'emplacement des téléchargements endommagera ses fichiers"
-editFilename:
-	message: 'Nom de fichier:'
-editReferrer:
-	message: 'Page de référence:'
-maxThreads:
-	message: 'Processus de téléchargements:'
-minChunkSize:
-	message: 'Taille minimale:'
-maxRetries:
-	message: 'Nombre de tentatives maximums:'
-OK:
-	message: 'OK'
-cancel:
-	message: 'Annuler'
-download:
-	message: 'Télécharger'
-continueInBrowser:
-	message: 'Continuee dans le navigateur'
-browserDownloadError:
-	message: "Echec de l'enregistrement du fichier: ($1)"
-browserDownloadErased:
-	message: "L'enregistrement du fichier a été annulée"
-threadStopped:
-	message: "Le fil de téléchargement s'est arrêté de manière inattendue"
-unsuccessfulResponse:
-	message: 'Erreure du serveur: ($1 $2)'
-rangesNotSupported:
-	message: 'Le serveur ne supporte pas les téléchargements multi-processus ($1)'
-networkError:
-	message: 'Erreur du réseau'
-unknownError:
-	message: 'Erreur inconnue ($1)'
-showCompleted:
-	message: 'Afficher les téléchargés terminés'
-removeAfterImport:
-	message: "Supprimer les éléments originaux après importation"
-downloadWith:
-	message: 'Télécharger avec $1'
-unsupportedURL:
-	message: 'Adresse de téléchargement non-supportée: $1'
-confirmPauseIsStop:
-	message: 'Ce téléchargement ne peut pas reprendre. Annuler ?'
-confirmDeleteFile:
-	message: 'Effacer le fichier téléchargé?'
-confirmRemove:
-	message: 'Effacer le fichier actuellement non-terminé?'
-general:
-	message: 'Général'
-saveFileTo:
-	message: 'Enregistrer les fichiers sous:'
-downloadFolder:
-	message: 'Un fichier de téléchargement'
-alwaysAsk:
-	message: 'Toujours demander'
-skipFirstSavingAttempt:
-	message: "La première tentative d'enregistrement était problématique et devrait être sautée"
-workaroundBlankPopup:
-	message: "Corriger le problème avec les fenêtres d'extension vierges"
-readMore:
-	message: 'Plus d\'information'
-interface:
-	message: 'Interface'
-iconColor:
-	message: 'Icône:'
-systemDefaultAfterRestart:
-	message: 'Icône Par défaut (Relancer pour appliquer la modification)'
-dark:
-	message: 'Noir'
-darker:
-	message: 'Plus fonçé'
-black:
-	message: 'Noir'
-light:
-	message: 'Lumineux'
-lighter:
-	message: 'Plus lumineux'
-white:
-	message: 'Blanc'
-altIcon1:
-	message: 'Flêche à fond bleu marine'
-altIcon2:
-	message: "Flèche à fond noir entourée d'un rond vert"
-altIcon3:
-	message: 'Flèche à fond bleu fonçé'
-altIcon4:
-	message: 'Flèche blanche à fond carré vert'
-showOnBadge:
-	message: "Afficher sur l'icône de l'extension:"
-badgeTypeNone:
-	message: 'Aucun élément'
-badgeTypeNumber:
-	message: 'Nombre de téléchargements en cours'
-hideBadgeZero:
-	message: "Masquer le numéro sur l'icône après que toutes les tâches ait été complétées"
-addContextMenuToLink:
-	message: 'Ajouter un menu contextuel aux liens'
-windowPosition:
-	message: "Position de la fenêtre d'extension:"
-systemDefault:
-	message: "Réglage par défaut de l'extension"
-parentCenter:
-	message: 'Centrer la fenêtre'
-rememberLast:
-	message: 'Se rappeler de la dernière valeur'
-windowSize:
-	message: "Taille de la fenêtre de l'extension:"
-newTaskAtTop:
-	message: 'Afficher les nouvelles tâches en haut'
-removeCompletedTasksOnStart:
-	message: 'Supprimer les tâches terminées au démarrage du navigateur'
-showOptionsInDedicatedTab:
-	message: 'Afficher la page des paramètres dans un onglet dédié'
-monitorDownload:
-	message: 'Moniteur de téléchargements'
-monitorDownloadDesc:
-	message: 'Lancer automatiquement le téléchargement'
-monitorDownloadMinSize:
-	message: 'Désactiver pour les fichiers plus petits que:'
-autoCloseBlankTab:
-	message: "Automatiquement fermer les téléchargements vides lors ce qu'ils sont téléchargés"
-defaultNetworkOptions:
-	message: 'Options de réseau par défaut'
-legacyFilenameDetection:
-	message: 'Détection du nom de fichier pour sites approuvés'
-legacyFilenameEncoding:
-	message: 'Encodage:'
-legacyFilenameDetectUTF8:
-	message: 'Détecter UTF-8'
-legacyFilenameDetectURLEncoded:
-	message: "Détecter l'encodage du pourcentage (par exemple %20)"
-legacyFilenameDetectNonStandardURLEncoded:
-	message: "Détecter l'encodage du pourcentage non standard"
-license3rdParty:
-	message: 'Avis de copyright de tiers'
-customCSSButton:
-	message: 'CSS personalisé...'
-customCSSDesc:
-	message: "CSS personalisé pour les pages de l'extension. Celà peut complêtement changer l'interface, procéder sonc avec prudence."
-save:
-	message: 'Save'
-byteSymbol:
-<<<<<<< HEAD
-	message: 'B'
-useSiteHandlers:
-	message: 'Activer les comportements spécifiques pour certains sites Web'
-monitorLinksWithoutRange:
-	message: 'Activer demande pour les liens sans support multi-processus'
-
-=======
-	message: 'o'
->>>>>>> 9c3f3623
+extensionName:
+	message: 'Multithreaded Download Manager'
+extensionDescription:
+	message: 'Gestionnaire de téléchargements avec support multi-processus.'
+pause:
+	message: 'Pause'
+stop:
+	message: 'Stopper'
+start:
+	message: 'Démarrer'
+openFileButton:
+	message: 'Ouvrir le fichier \nShift: Ouvrir le dossier conteneur'
+edit:
+	message: 'Editer'
+copyLinkButton:
+	message: 'Copier le lien de téléchargement \nShift: Ouvrir la page référente'
+deleted:
+	message: 'Supprimer'
+removeButton:
+	message: 'Supprimer \nShift: Supprimer le fichier'
+preallocating:
+	message: 'Préallouer'
+emptyTasks:
+	message: "Il n'y a pas de tâche de téléchargement."
+noStorageAccess:
+	message: "Impossibilité d'accéder au stockage interne."
+createDownload:
+	message: 'Créer une tâche de téléchargement'
+importDownload:
+	message: 'Importer des tâches à partir de la liste de téléchargement intégrée'
+options:
+	message: 'Options'
+openInNewTab:
+	message: 'Ouvrir dans un nouvel onglet'
+openInNewWindow:
+	message: 'Ouvrir dans une nouvelle fenêtre'
+editURL:
+	message: 'Téléchargement:'
+editURLWarning:
+	message: "Attention: Changer l'emplacement des téléchargements endommagera ses fichiers"
+editFilename:
+	message: 'Nom de fichier:'
+editReferrer:
+	message: 'Page de référence:'
+maxThreads:
+	message: 'Processus de téléchargements:'
+minChunkSize:
+	message: 'Taille minimale:'
+maxRetries:
+	message: 'Nombre de tentatives maximums:'
+OK:
+	message: 'OK'
+cancel:
+	message: 'Annuler'
+download:
+	message: 'Télécharger'
+continueInBrowser:
+	message: 'Continuee dans le navigateur'
+browserDownloadError:
+	message: "Echec de l'enregistrement du fichier: ($1)"
+browserDownloadErased:
+	message: "L'enregistrement du fichier a été annulée"
+threadStopped:
+	message: "Le fil de téléchargement s'est arrêté de manière inattendue"
+unsuccessfulResponse:
+	message: 'Erreure du serveur: ($1 $2)'
+rangesNotSupported:
+	message: 'Le serveur ne supporte pas les téléchargements multi-processus ($1)'
+networkError:
+	message: 'Erreur du réseau'
+unknownError:
+	message: 'Erreur inconnue ($1)'
+showCompleted:
+	message: 'Afficher les téléchargés terminés'
+removeAfterImport:
+	message: "Supprimer les éléments originaux après importation"
+downloadWith:
+	message: 'Télécharger avec $1'
+unsupportedURL:
+	message: 'Adresse de téléchargement non-supportée: $1'
+confirmPauseIsStop:
+	message: 'Ce téléchargement ne peut pas reprendre. Annuler ?'
+confirmDeleteFile:
+	message: 'Effacer le fichier téléchargé?'
+confirmRemove:
+	message: 'Effacer le fichier actuellement non-terminé?'
+general:
+	message: 'Général'
+saveFileTo:
+	message: 'Enregistrer les fichiers sous:'
+downloadFolder:
+	message: 'Un fichier de téléchargement'
+alwaysAsk:
+	message: 'Toujours demander'
+skipFirstSavingAttempt:
+	message: "La première tentative d'enregistrement était problématique et devrait être sautée"
+workaroundBlankPopup:
+	message: "Corriger le problème avec les fenêtres d'extension vierges"
+readMore:
+	message: 'Plus d\'information'
+interface:
+	message: 'Interface'
+iconColor:
+	message: 'Icône:'
+systemDefaultAfterRestart:
+	message: 'Icône Par défaut (Relancer pour appliquer la modification)'
+dark:
+	message: 'Noir'
+darker:
+	message: 'Plus fonçé'
+black:
+	message: 'Noir'
+light:
+	message: 'Lumineux'
+lighter:
+	message: 'Plus lumineux'
+white:
+	message: 'Blanc'
+altIcon1:
+	message: 'Flêche à fond bleu marine'
+altIcon2:
+	message: "Flèche à fond noir entourée d'un rond vert"
+altIcon3:
+	message: 'Flèche à fond bleu fonçé'
+altIcon4:
+	message: 'Flèche blanche à fond carré vert'
+showOnBadge:
+	message: "Afficher sur l'icône de l'extension:"
+badgeTypeNone:
+	message: 'Aucun élément'
+badgeTypeNumber:
+	message: 'Nombre de téléchargements en cours'
+hideBadgeZero:
+	message: "Masquer le numéro sur l'icône après que toutes les tâches ait été complétées"
+addContextMenuToLink:
+	message: 'Ajouter un menu contextuel aux liens'
+windowPosition:
+	message: "Position de la fenêtre d'extension:"
+systemDefault:
+	message: "Réglage par défaut de l'extension"
+parentCenter:
+	message: 'Centrer la fenêtre'
+rememberLast:
+	message: 'Se rappeler de la dernière valeur'
+windowSize:
+	message: "Taille de la fenêtre de l'extension:"
+newTaskAtTop:
+	message: 'Afficher les nouvelles tâches en haut'
+removeCompletedTasksOnStart:
+	message: 'Supprimer les tâches terminées au démarrage du navigateur'
+showOptionsInDedicatedTab:
+	message: 'Afficher la page des paramètres dans un onglet dédié'
+monitorDownload:
+	message: 'Moniteur de téléchargements'
+monitorDownloadDesc:
+	message: 'Lancer automatiquement le téléchargement'
+monitorDownloadMinSize:
+	message: 'Désactiver pour les fichiers plus petits que:'
+autoCloseBlankTab:
+	message: "Automatiquement fermer les téléchargements vides lors ce qu'ils sont téléchargés"
+defaultNetworkOptions:
+	message: 'Options de réseau par défaut'
+legacyFilenameDetection:
+	message: 'Détection du nom de fichier pour sites approuvés'
+legacyFilenameEncoding:
+	message: 'Encodage:'
+legacyFilenameDetectUTF8:
+	message: 'Détecter UTF-8'
+legacyFilenameDetectURLEncoded:
+	message: "Détecter l'encodage du pourcentage (par exemple %20)"
+legacyFilenameDetectNonStandardURLEncoded:
+	message: "Détecter l'encodage du pourcentage non standard"
+license3rdParty:
+	message: 'Avis de copyright de tiers'
+customCSSButton:
+	message: 'CSS personalisé...'
+customCSSDesc:
+	message: "CSS personalisé pour les pages de l'extension. Celà peut complêtement changer l'interface, procéder sonc avec prudence."
+save:
+	message: 'Save'
+byteSymbol:
+	message: 'B'
+useSiteHandlers:
+	message: 'Activer les comportements spécifiques pour certains sites Web'
+monitorLinksWithoutRange:
+	message: 'Activer demande pour les liens sans support multi-processus'